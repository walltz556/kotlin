--- conflicted
+++ resolved
@@ -48,36 +48,21 @@
         return listOf()
     }
 
-<<<<<<< HEAD
     public override fun collectTransferableData(file: PsiFile, editor: Editor, startOffsets: IntArray, endOffsets: IntArray): List<TextBlockTransferableData> {
-        if (file !is PsiJavaFile) {
-            return listOf()
-        }
-=======
-    public override fun collectTransferableData(file: PsiFile, editor: Editor, startOffsets: IntArray, endOffsets: IntArray): TextBlockTransferableData? {
-        if (file !is PsiJavaFile) return null
->>>>>>> fd4aeb75
+        if (file !is PsiJavaFile) return listOf()
 
         val lightFile = PsiFileFactory.getInstance(file.getProject())!!.createFileFromText(file.getText()!!, file)
         return listOf(CopiedCode(lightFile as? PsiJavaFile, startOffsets, endOffsets))
     }
 
-<<<<<<< HEAD
     public override fun processTransferableData(project: Project, editor: Editor, bounds: RangeMarker, caretOffset: Int, indented: Ref<Boolean>, values: List<TextBlockTransferableData>) {
         assert(values.size() == 1)
 
         val value = values.first()
+        
+        if (value !is CopiedCode) return
 
-        if (value !is CopiedCode)
-            return
-
-        if (value.getFile() == null)
-            return
-=======
-    public override fun processTransferableData(project: Project, editor: Editor, bounds: RangeMarker, caretOffset: Int, indented: Ref<Boolean>, value: TextBlockTransferableData) {
-        if (value !is CopiedCode) return
         val sourceFile = value.getFile() ?: return
->>>>>>> fd4aeb75
 
         val targetFile = PsiDocumentManager.getInstance(project).getPsiFile(editor.getDocument())
         if (targetFile !is JetFile) return
